--- conflicted
+++ resolved
@@ -124,31 +124,10 @@
                     }
                 }
             }
-<<<<<<< HEAD
-        }
-        Style::Triangulation | Style::Mst | Style::Tsp => {
-            let mut delaunay = IntDelaunayTriangulation::with_tree_locate();
-            for vertex in &voronoi_sites {
-                delaunay.insert([vertex[0], vertex[1]]);
-            }
-
-            if let Style::Triangulation = style {
-                debug!("Draw to svg");
-                for edge in delaunay.edges() {
-                    let from: &[i64; 2] = &edge.from();
-                    let to: &[i64; 2] = &edge.to();
-
-                    ctx.set_matrix(matrix);
-                    ctx.move_to(from[0] as f64, from[1] as f64);
-                    ctx.line_to(to[0] as f64, to[1] as f64);
-                    ctx.set_matrix(Matrix::identity());
-                    ctx.stroke().unwrap();
-=======
             Style::Triangulation | Style::Mst | Style::Tsp => {
                 let mut delaunay = IntDelaunayTriangulation::with_tree_locate();
                 for vertex in &voronoi_sites {
                     delaunay.insert([vertex[0] as i64, vertex[1] as i64]);
->>>>>>> 8882610a
                 }
 
                 if let Style::Triangulation = style {
