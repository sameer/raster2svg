use crate::{color::Color, direct::Direct};
use cairo::{Context, Matrix, SvgUnit};
use dither::{Dither, FloydSteinberg};
use image::io::Reader as ImageReader;
#[cfg(debug)]
use image::{Rgb, RgbImage};
use log::*;
use lyon_geom::{euclid::default::Vector3D, Angle};
use ndarray::{prelude::*, SliceInfo, SliceInfoElem};
use num_traits::{PrimInt, Signed};
use rustc_hash::FxHashMap;
use serde::{Deserialize, Serialize};
use std::{
    env,
    fmt::Debug,
    fs::File,
    io::{self, Read},
    path::PathBuf,
    str::FromStr,
    vec,
};
use structopt::StructOpt;
use uom::si::f64::Length;
use uom::si::length::{inch, millimeter};

use crate::render::render_stipple_based;

/// Adjust image color
mod color;
mod direct;
/// Dither an image given a predefined set of colors
mod dither;
/// Image filter algorithms (i.e. Sobel operator, FDoG, ETF)
mod filter;
/// Graph algorithms
mod graph;
/// Line segment drawing and related algorithms
mod lsd;
/// Pure math routines
mod math;
/// Routines for creating the final SVG using [Cairo](cairographics.org)
mod render;
/// Construct the [Voronoi diagram](https://en.wikipedia.org/wiki/Voronoi_diagram) and calculate related properties
mod voronoi;

#[derive(Debug, StructOpt, Deserialize, Serialize)]
#[structopt(author, about)]
struct Opt {
    /// A path to an image, else reads from stdin
    file: Option<PathBuf>,

    #[structopt(long)]
    config: Option<PathBuf>,

    /// Determines the scaling of the output SVG
    #[structopt(long, default_value = "96")]
    dots_per_inch: f64,

    /// Color model to use for additive coloring
    #[structopt(
        long,
        default_value = "cielab",
        possible_values = &ColorModel::raw_variants(),
        case_insensitive = true
    )]
    #[serde(with = "serde_with::rust::display_fromstr")]
    color_model: ColorModel,

    /// Coloring method to use
    #[structopt(
        long,
        default_value = "vector",
        possible_values = &ColorMethod::raw_variants(),
        case_insensitive = true
    )]
    #[serde(with = "serde_with::rust::display_fromstr")]
    color_method: ColorMethod,

    /// SVG drawing style
    #[structopt(
        long,
        default_value = "mst",
        possible_values = &Style::raw_variants(),
        case_insensitive = true
    )]
    #[serde(with = "serde_with::rust::display_fromstr")]
    style: Style,

    /// The drawing implement(s) used by your plotter
    #[structopt(long = "implement", case_insensitive = true)]
    implements: Vec<Implement>,

    /// Super-sampling factor for finer detail control
    #[structopt(long, default_value = "1")]
    super_sample: usize,

    /// Output file path (overwrites old files), else writes to stdout
    #[structopt(short, long)]
    out: Option<PathBuf>,
}

macro_rules! opt {
    ($name: ident {
        $(
            $variant: ident $({
                $($member: ident; $ty: ty,)*
            })?,
        )*
    }) => {
        #[derive(Debug, Clone, Copy)]
        pub enum $name {
            $(
                $variant $({
                    $($member: $ty,)*
                })?,
            )*
        }

        paste::paste! {
            impl $name {
                const NUM_VARIANTS: usize = 0 $(
                    + { let _  = stringify!(Self::$variant); 1 }
                )*;

                fn raw_variants() -> [&'static str; Self::NUM_VARIANTS] {
                    [
                        $(
                            stringify!([<$variant:snake>]),
                        )*
                    ]
                }
            }

            impl std::fmt::Display for $name {
                fn fmt(&self, f: &mut std::fmt::Formatter<'_>) -> std::fmt::Result {
                    match self {
                        $(
                            Self::$variant => f.write_str(stringify!([<$variant:snake>])),
                        )*
                    }
                }
            }

            impl FromStr for $name {
                type Err = &'static str;

                fn from_str(data: &str) -> Result<Self, Self::Err> {
                    $(
                        if stringify!([<$variant:snake>]) == data {
                            return Ok(Self::$variant);
                        }
                    )*

                    return Err("Must be one of variants");
                }
            }
        }
    };
}

opt! {
    ColorModel {
        Cielab,
        Rgb,
    }
}

opt! {
    ColorMethod {
        Dither,
        Vector,
    }
}

opt! {
    Style {
        Stipple,
        EdgesPlusHatching,
        Tsp,
        Mst,
        Triangulation,
        Voronoi,
    }
}

#[derive(Debug, Deserialize, Serialize)]
pub enum Implement {
    Pen {
        diameter: Length,
        #[serde(with = "serde_with::rust::display_fromstr")]
        color: Color,
    },
    Pencil,
    Marker,
}

impl FromStr for Implement {
    type Err = serde_json::Error;

    fn from_str(s: &str) -> Result<Self, Self::Err> {
        serde_json::from_str(s)
    }
}

fn main() -> io::Result<()> {
    if env::var("RUST_LOG").is_err() {
        env::set_var("RUST_LOG", "raster2svg=info")
    }
    env_logger::init();
    let mut opt = Opt::from_args();

    if let Some(config) = opt.config {
        let mut config = serde_json::from_reader::<_, Opt>(File::open(&config)?)?;
        config.file = opt.file.or(config.file);
        config.out = opt.out.or(config.out);
        config.implements.append(&mut opt.implements);
        opt = config;
    }

    let image = match opt.file {
        Some(ref filepath) => ImageReader::open(filepath)?.decode(),
        None => {
            info!("Reading from stdin");
            let mut bytes = vec![];
            io::stdin().read_to_end(&mut bytes)?;
            let cursor = io::Cursor::new(bytes);
            ImageReader::new(cursor).decode()
        }
    }
    .expect("not an image")
    .to_rgb16();

    let image = Array::from_iter(
        image
            .pixels()
            .flat_map(|p| p.0)
            .map(|p| p as f64 / u16::MAX as f64),
    )
    .into_shape((image.height() as usize, image.width() as usize, 3))
    .unwrap()
    .reversed_axes();

    let colors = opt
        .implements
        .iter()
        .map(|implement| {
            if let Implement::Pen { color, .. } = implement {
                color
            } else {
                unimplemented!()
            }
        })
        .collect::<Vec<_>>();

    let image_in_color_model = opt.color_model.convert(image.view());
    let implements_in_color_model = colors
        .iter()
        .map(|c| opt.color_model.convert_single(c))
        .collect::<Vec<_>>();
    drop(image);

    let (_, width, height) = image_in_color_model.dim();

    let mut image_in_implements = Array3::<f64>::zeros((opt.implements.len(), width, height));
    let implements = opt.implements.len();
    match opt.color_method {
        ColorMethod::Dither => {
            if !matches!(opt.color_model, ColorModel::Rgb) {
                warn!("Non-rgb color model + dither doesn't work well");
            }
            // Add white for background
            let colors_float = implements_in_color_model
                .into_iter()
                .chain(std::iter::once(
                    opt.color_model.convert_single(&Color::from([1.; 3])),
                ))
                .collect::<Vec<_>>();
            let dithered = FloydSteinberg.dither(image_in_color_model.view(), &colors_float);
            #[cfg(debug)]
            let mut buf = RgbImage::new(width as u32, height as u32);
            for y in 0..height {
                for x in 0..width {
                    let k = dithered[[x, y]];
                    if k == opt.implements.len() {
                        #[cfg(debug)]
                        buf.put_pixel(x as u32, y as u32, Rgb([255; 3]));
                        continue;
                    }
                    #[cfg(debug)]
                    buf.put_pixel(x as u32, y as u32, Rgb((*colors[k]).into()));
                    image_in_implements[[k, x, y]] = 1.0;
                }
            }

            #[cfg(debug)]
            buf.save("x.png");
        }
        ColorMethod::Vector => {
            let mut image_in_cylindrical_color_model =
                opt.color_model.cylindrical(image_in_color_model.view());
            let mut implements_in_cylindrical_color_model = implements_in_color_model
                .into_iter()
                .map(|c| opt.color_model.cylindrical_single(c))
                .collect::<Vec<_>>();
            drop(image_in_color_model);

            let white_in_cylindrical_color_model = opt
                .color_model
                .cylindrical_single(opt.color_model.convert_single(&Color::from([1.; 3])));
            image_in_cylindrical_color_model
                .slice_mut(s![2, .., ..])
                .mapv_inplace(|lightness| {
                    (white_in_cylindrical_color_model[2] - lightness).max(0.)
                });
            implements_in_cylindrical_color_model
                .iter_mut()
                .for_each(|[_, _, lightness]| {
                    *lightness = white_in_cylindrical_color_model[2] - *lightness
                });

            let implement_hue_vectors = implements_in_cylindrical_color_model
                .into_iter()
                .map(|[hue, magnitude, darkness]| {
                    let (sin, cos) = hue.sin_cos();
                    Vector3D::new(cos * magnitude, sin * magnitude, darkness)
                })
                .collect::<Vec<_>>();
<<<<<<< HEAD
            for x in 0..width {
                for y in 0..height {
                    let hsl = image_in_hsl.slice(s![.., x, y]);
                    let (sin, cos) = hsl[0].sin_cos();
                    // Direction of hue with magnitude of saturation
                    let image_hue_vector: Vector<_> = vector(cos, sin) * hsl[1];

                    let left = color_hue_vectors
                        .iter()
                        .enumerate()
                        .filter(|(i, _)| {
                            !colors[*i]
                                .as_ref()
                                .iter()
                                .all(|channel| *channel <= f64::EPSILON)
                        })
                        .filter(|(_, color_hue_vector)| {
                            let angle = image_hue_vector.angle_to(**color_hue_vector).radians;
                            angle.is_sign_negative() && angle.abs() < std::f64::consts::FRAC_PI_2
                        })
                        .max_by(|(_, color_hue_vector_i), (_, color_hue_vector_j)| {
                            image_hue_vector
                                .project_onto_vector(**color_hue_vector_i)
                                .length()
                                .partial_cmp(
                                    &image_hue_vector
                                        .project_onto_vector(**color_hue_vector_j)
                                        .length(),
                                )
                                .unwrap()
                        });

                    let right = color_hue_vectors
                        .iter()
                        .enumerate()
                        .filter(|(i, _)| {
                            !colors[*i]
                                .as_ref()
                                .iter()
                                .all(|channel| *channel <= f64::EPSILON)
                        })
                        .filter(|(_, color_hue_vector)| {
                            let angle = image_hue_vector.angle_to(**color_hue_vector).radians;
                            angle.is_sign_positive() && angle.abs() < std::f64::consts::FRAC_PI_2
                        })
                        .max_by(|(_, color_hue_vector_i), (_, color_hue_vector_j)| {
                            image_hue_vector
                                .project_onto_vector(**color_hue_vector_i)
                                .length()
                                .partial_cmp(
                                    &image_hue_vector
                                        .project_onto_vector(**color_hue_vector_j)
                                        .length(),
                                )
                                .unwrap()
                        });

                    match (left, right) {
                        (Some((i, color_hue_vector_i)), Some((j, color_hue_vector_j))) => {
                            image_in_implements[[i, x, y]] = image_hue_vector
                                .project_onto_vector(*color_hue_vector_i)
                                .length()
                                // Can't increase saturation beyond the max
                                .min(colors_in_hsl[i][1]);

                            image_in_implements[[j, x, y]] = image_hue_vector
                                .project_onto_vector(*color_hue_vector_j)
                                .length()
                                // Can't increase saturation beyond the max
                                .min(colors_in_hsl[j][1]);
                        }
                        (Some((i, color_hue_vector)), None)
                        | (None, Some((i, color_hue_vector))) => {
                            image_in_implements[[i, x, y]] = image_hue_vector
                                .project_onto_vector(*color_hue_vector)
                                .length()
                                // Can't increase saturation beyond the max
                                .min(colors_in_hsl[i][1]);
                        }
                        (None, None) => {}
                    }
                    // for (i, (c, (color_hsl, color_hue_vector))) in colors
                    //     .iter()
                    //     .zip(colors_in_hsl.iter().zip(color_hue_vectors.iter()))
                    //     .enumerate()
                    // {
                    //     // Black = lightness
                    //     if c.as_ref().iter().all(|channel| *channel <= f64::EPSILON) {
                    //         image_in_implements[[i, x, y]] = 1. - hsl[2];
                    //     } else {
                    //         image_in_implements[[i, x, y]] =
                    //             // Can't blend colors, this color is useless
                    //             if image_hue_vector.angle_to(*color_hue_vector).radians.abs()
                    //                 > std::f64::consts::FRAC_PI_2
                    //             {
                    //                 0.0
                    //             } else {
                    //                 image_hue_vector
                    //                     .project_onto_vector(*color_hue_vector)
                    //                     .length()
                    //                     // Can't increase saturation beyond the max
                    //                     .min(color_hsl[1])
                    //             };
                    //     }
                    // }
=======
            // let mut cached_colors = FxHashMap::default();
            for y in 0..height {
                dbg!(y);
                for x in 0..width {
                    let desired: [f64; 3] = image_in_cylindrical_color_model
                        .slice(s![.., x, y])
                        .to_vec()
                        .try_into()
                        .unwrap();

                    let direct = Direct {
                        epsilon: 1E-4,
                        max_evaluations: None,
                        max_iterations: Some(100),
                        // max_evaluations: Some(1000),
                        // max_iterations: None,
                        initial: Array::zeros(implement_hue_vectors.len()),
                        bounds: Array::from_elem(implement_hue_vectors.len(), [0., 1.]),
                        function: |param: ArrayView1<f64>| {
                            let weighted_vector = param
                                .iter()
                                .zip(implement_hue_vectors.iter())
                                .fold(Vector3D::zero(), |acc, (p, i)| acc + *i * *p);
                            // Convert back to cylindrical model (hue, chroma, darkness)
                            let actual = [
                                weighted_vector.y.atan2(weighted_vector.x),
                                weighted_vector.to_2d().length(),
                                weighted_vector.z,
                            ];
                            opt.color_model.cylindrical_diff(desired, actual)
                        },
                    };

                    let (best, _best_cost) = direct.run();

                    image_in_implements
                        .slice_mut(s![.., x, y])
                        .assign(&best.view());
>>>>>>> 8882610a
                }
            }
        }
    }

    // Linearize color mapping for line drawings
    if matches!(opt.style, Style::Tsp | Style::Mst) {
        image_in_implements.mapv_inplace(|v| v.powi(2));
    } else if matches!(opt.style, Style::Triangulation | Style::Voronoi) {
        image_in_implements.mapv_inplace(|v| v.powi(3));
    }

    draw(image_in_implements.view(), &opt);
    Ok(())
}

fn draw(image_in_implements: ArrayView3<f64>, opt: &Opt) {
    let mm_per_inch = Length::new::<inch>(1.).get::<millimeter>();
    let dots_per_mm = opt.dots_per_inch / mm_per_inch;

    let width =
        (image_in_implements.raw_dim()[1] as f64 / dots_per_mm / opt.super_sample as f64).round();
    let height =
        (image_in_implements.raw_dim()[2] as f64 / dots_per_mm / opt.super_sample as f64).round();

    let mut surf = match &opt.out {
        Some(_) => cairo::SvgSurface::new(width, height, opt.out.as_ref()).unwrap(),
        None => cairo::SvgSurface::for_stream(width, height, std::io::stdout()).unwrap(),
    };
    surf.set_document_unit(SvgUnit::Mm);
    let ctx = Context::new(&surf).unwrap();

    ctx.set_source_rgb(1., 1., 1.);
    ctx.rectangle(0., 0., width, height);
    ctx.fill().unwrap();

    match opt.style {
        Style::Stipple | Style::Tsp | Style::Mst | Style::Triangulation | Style::Voronoi => {
            render_stipple_based(
                image_in_implements.view(),
                &opt.implements
                    .iter()
                    .map(|implement| {
                        if let Implement::Pen { diameter, .. } = implement {
                            diameter.get::<millimeter>() * dots_per_mm
                        } else {
                            todo!()
                        }
                    })
                    .collect::<Vec<_>>(),
                &opt.implements
                    .iter()
                    .map(|implement| {
                        if let Implement::Pen { color, .. } = implement {
                            *color
                        } else {
                            todo!()
                        }
                    })
                    .collect::<Vec<_>>(),
                opt.super_sample,
                opt.style,
                &ctx,
                {
                    let mut mat = Matrix::identity();
                    mat.scale(
                        1.0 / dots_per_mm / opt.super_sample as f64,
                        1.0 / dots_per_mm / opt.super_sample as f64,
                    );
                    mat
                },
            )
        }
        Style::EdgesPlusHatching => {
            todo!()
            //             render_fdog_based(
            //                 image_in_implements.slice(s![k, .., ..]),
            //                 opt.super_sample,
            //                 implement_diameter_in_pixels,
            //                 opt.style,
            //                 &ctx,
            //                 {
            //                     let mut mat = Matrix::identity();
            //                     mat.scale(
            //                         1.0 / dots_per_mm / opt.super_sample as f64,
            //                         1.0 / dots_per_mm / opt.super_sample as f64,
            //                     );
            //                     mat
            //                 },
            //             )
        }
    }
}

<<<<<<< HEAD
=======
/// Square of the Euclidean distance between signed n-dimension coordinates
#[inline]
fn abs_distance_squared<T: PrimInt + Signed + Debug, const N: usize>(a: [T; N], b: [T; N]) -> T {
    let mut acc = T::zero();
    for i in 0..N {
        acc = acc + (a[i] - b[i]).pow(2);
    }
    acc
}

>>>>>>> 8882610a
/// Utility function for applying windowed offset functions like convolution on a 2D ndarray array
#[inline]
pub(crate) fn get_slice_info_for_offset(
    x: i32,
    y: i32,
) -> SliceInfo<[SliceInfoElem; 2], Dim<[usize; 2]>, Dim<[usize; 2]>> {
    match (x.signum(), y.signum()) {
        (-1, -1) => s![..x, ..y],
        (0, -1) => s![.., ..y],
        (-1, 0) => s![..x, ..],
        (0, 0) => s![.., ..],
        (1, 0) => s![x.., ..],
        (0, 1) => s![.., y..],
        (-1, 1) => s![..x, y..],
        (1, -1) => s![x.., ..y],
        (1, 1) => s![x.., y..],
        _ => unreachable!(),
    }
}<|MERGE_RESOLUTION|>--- conflicted
+++ resolved
@@ -325,113 +325,6 @@
                     Vector3D::new(cos * magnitude, sin * magnitude, darkness)
                 })
                 .collect::<Vec<_>>();
-<<<<<<< HEAD
-            for x in 0..width {
-                for y in 0..height {
-                    let hsl = image_in_hsl.slice(s![.., x, y]);
-                    let (sin, cos) = hsl[0].sin_cos();
-                    // Direction of hue with magnitude of saturation
-                    let image_hue_vector: Vector<_> = vector(cos, sin) * hsl[1];
-
-                    let left = color_hue_vectors
-                        .iter()
-                        .enumerate()
-                        .filter(|(i, _)| {
-                            !colors[*i]
-                                .as_ref()
-                                .iter()
-                                .all(|channel| *channel <= f64::EPSILON)
-                        })
-                        .filter(|(_, color_hue_vector)| {
-                            let angle = image_hue_vector.angle_to(**color_hue_vector).radians;
-                            angle.is_sign_negative() && angle.abs() < std::f64::consts::FRAC_PI_2
-                        })
-                        .max_by(|(_, color_hue_vector_i), (_, color_hue_vector_j)| {
-                            image_hue_vector
-                                .project_onto_vector(**color_hue_vector_i)
-                                .length()
-                                .partial_cmp(
-                                    &image_hue_vector
-                                        .project_onto_vector(**color_hue_vector_j)
-                                        .length(),
-                                )
-                                .unwrap()
-                        });
-
-                    let right = color_hue_vectors
-                        .iter()
-                        .enumerate()
-                        .filter(|(i, _)| {
-                            !colors[*i]
-                                .as_ref()
-                                .iter()
-                                .all(|channel| *channel <= f64::EPSILON)
-                        })
-                        .filter(|(_, color_hue_vector)| {
-                            let angle = image_hue_vector.angle_to(**color_hue_vector).radians;
-                            angle.is_sign_positive() && angle.abs() < std::f64::consts::FRAC_PI_2
-                        })
-                        .max_by(|(_, color_hue_vector_i), (_, color_hue_vector_j)| {
-                            image_hue_vector
-                                .project_onto_vector(**color_hue_vector_i)
-                                .length()
-                                .partial_cmp(
-                                    &image_hue_vector
-                                        .project_onto_vector(**color_hue_vector_j)
-                                        .length(),
-                                )
-                                .unwrap()
-                        });
-
-                    match (left, right) {
-                        (Some((i, color_hue_vector_i)), Some((j, color_hue_vector_j))) => {
-                            image_in_implements[[i, x, y]] = image_hue_vector
-                                .project_onto_vector(*color_hue_vector_i)
-                                .length()
-                                // Can't increase saturation beyond the max
-                                .min(colors_in_hsl[i][1]);
-
-                            image_in_implements[[j, x, y]] = image_hue_vector
-                                .project_onto_vector(*color_hue_vector_j)
-                                .length()
-                                // Can't increase saturation beyond the max
-                                .min(colors_in_hsl[j][1]);
-                        }
-                        (Some((i, color_hue_vector)), None)
-                        | (None, Some((i, color_hue_vector))) => {
-                            image_in_implements[[i, x, y]] = image_hue_vector
-                                .project_onto_vector(*color_hue_vector)
-                                .length()
-                                // Can't increase saturation beyond the max
-                                .min(colors_in_hsl[i][1]);
-                        }
-                        (None, None) => {}
-                    }
-                    // for (i, (c, (color_hsl, color_hue_vector))) in colors
-                    //     .iter()
-                    //     .zip(colors_in_hsl.iter().zip(color_hue_vectors.iter()))
-                    //     .enumerate()
-                    // {
-                    //     // Black = lightness
-                    //     if c.as_ref().iter().all(|channel| *channel <= f64::EPSILON) {
-                    //         image_in_implements[[i, x, y]] = 1. - hsl[2];
-                    //     } else {
-                    //         image_in_implements[[i, x, y]] =
-                    //             // Can't blend colors, this color is useless
-                    //             if image_hue_vector.angle_to(*color_hue_vector).radians.abs()
-                    //                 > std::f64::consts::FRAC_PI_2
-                    //             {
-                    //                 0.0
-                    //             } else {
-                    //                 image_hue_vector
-                    //                     .project_onto_vector(*color_hue_vector)
-                    //                     .length()
-                    //                     // Can't increase saturation beyond the max
-                    //                     .min(color_hsl[1])
-                    //             };
-                    //     }
-                    // }
-=======
             // let mut cached_colors = FxHashMap::default();
             for y in 0..height {
                 dbg!(y);
@@ -470,7 +363,6 @@
                     image_in_implements
                         .slice_mut(s![.., x, y])
                         .assign(&best.view());
->>>>>>> 8882610a
                 }
             }
         }
@@ -565,19 +457,6 @@
     }
 }
 
-<<<<<<< HEAD
-=======
-/// Square of the Euclidean distance between signed n-dimension coordinates
-#[inline]
-fn abs_distance_squared<T: PrimInt + Signed + Debug, const N: usize>(a: [T; N], b: [T; N]) -> T {
-    let mut acc = T::zero();
-    for i in 0..N {
-        acc = acc + (a[i] - b[i]).pow(2);
-    }
-    acc
-}
-
->>>>>>> 8882610a
 /// Utility function for applying windowed offset functions like convolution on a 2D ndarray array
 #[inline]
 pub(crate) fn get_slice_info_for_offset(
